/*
 * Druid - a distributed column store.
 * Copyright (C) 2012  Metamarkets Group Inc.
 *
 * This program is free software; you can redistribute it and/or
 * modify it under the terms of the GNU General Public License
 * as published by the Free Software Foundation; either version 2
 * of the License, or (at your option) any later version.
 *
 * This program is distributed in the hope that it will be useful,
 * but WITHOUT ANY WARRANTY; without even the implied warranty of
 * MERCHANTABILITY or FITNESS FOR A PARTICULAR PURPOSE.  See the
 * GNU General Public License for more details.
 *
 * You should have received a copy of the GNU General Public License
 * along with this program; if not, write to the Free Software
 * Foundation, Inc., 51 Franklin Street, Fifth Floor, Boston, MA  02110-1301, USA.
 */

package com.metamx.druid.indexing.common;

import com.fasterxml.jackson.databind.ObjectMapper;
import com.google.common.collect.Maps;
import com.metamx.druid.client.DataSegment;
import com.metamx.druid.client.ServerView;
import com.metamx.druid.coordination.DataSegmentAnnouncer;
import com.metamx.druid.indexing.common.actions.TaskActionClient;
import com.metamx.druid.indexing.common.actions.TaskActionClientFactory;
import com.metamx.druid.indexing.common.config.TaskConfig;
import com.metamx.druid.indexing.common.task.Task;
import com.metamx.druid.loading.DataSegmentKiller;
import com.metamx.druid.loading.DataSegmentPusher;
import com.metamx.druid.loading.MMappedQueryableIndexFactory;
import com.metamx.druid.loading.S3DataSegmentPuller;
import com.metamx.druid.loading.SegmentLoaderConfig;
import com.metamx.druid.loading.SegmentLoadingException;
import com.metamx.druid.loading.SingleSegmentLoader;
import com.metamx.druid.query.QueryRunnerFactoryConglomerate;
import com.metamx.emitter.service.ServiceEmitter;
import com.metamx.metrics.MonitorScheduler;
import org.jets3t.service.impl.rest.httpclient.RestS3Service;

import java.io.File;
import java.util.List;
import java.util.Map;

/**
 * Stuff that may be needed by a Task in order to conduct its business.
 */
public class TaskToolbox
{
  private final TaskConfig config;
  private final Task task;
  private final TaskActionClientFactory taskActionClientFactory;
  private final ServiceEmitter emitter;
  private final RestS3Service s3Client;
  private final DataSegmentPusher segmentPusher;
  private final DataSegmentKiller dataSegmentKiller;
  private final DataSegmentAnnouncer segmentAnnouncer;
  private final ServerView newSegmentServerView;
  private final QueryRunnerFactoryConglomerate queryRunnerFactoryConglomerate;
  private final MonitorScheduler monitorScheduler;
  private final ObjectMapper objectMapper;

  public TaskToolbox(
      TaskConfig config,
      Task task,
      TaskActionClientFactory taskActionClientFactory,
      ServiceEmitter emitter,
      RestS3Service s3Client,
      DataSegmentPusher segmentPusher,
      DataSegmentKiller dataSegmentKiller,
      DataSegmentAnnouncer segmentAnnouncer,
      ServerView newSegmentServerView,
      QueryRunnerFactoryConglomerate queryRunnerFactoryConglomerate,
      MonitorScheduler monitorScheduler,
      ObjectMapper objectMapper
  )
  {
    this.config = config;
    this.task = task;
    this.taskActionClientFactory = taskActionClientFactory;
    this.emitter = emitter;
    this.s3Client = s3Client;
    this.segmentPusher = segmentPusher;
    this.dataSegmentKiller = dataSegmentKiller;
    this.segmentAnnouncer = segmentAnnouncer;
    this.newSegmentServerView = newSegmentServerView;
    this.queryRunnerFactoryConglomerate = queryRunnerFactoryConglomerate;
    this.monitorScheduler = monitorScheduler;
    this.objectMapper = objectMapper;
  }

  public TaskConfig getConfig()
  {
    return config;
  }

  public TaskActionClient getTaskActionClient()
  {
    return taskActionClientFactory.create(task);
  }

  public ServiceEmitter getEmitter()
  {
    return emitter;
  }

  public DataSegmentPusher getSegmentPusher()
  {
    return segmentPusher;
  }

  public DataSegmentKiller getDataSegmentKiller()
  {
    return dataSegmentKiller;
  }

  public DataSegmentAnnouncer getSegmentAnnouncer()
  {
    return segmentAnnouncer;
  }

  public ServerView getNewSegmentServerView()
  {
    return newSegmentServerView;
  }

  public QueryRunnerFactoryConglomerate getQueryRunnerFactoryConglomerate()
  {
    return queryRunnerFactoryConglomerate;
  }

  public MonitorScheduler getMonitorScheduler()
  {
    return monitorScheduler;
  }

  public ObjectMapper getObjectMapper()
  {
    return objectMapper;
  }

  public Map<DataSegment, File> getSegments(List<DataSegment> segments)
      throws SegmentLoadingException
  {
    final SingleSegmentLoader loader = new SingleSegmentLoader(
        new S3DataSegmentPuller(s3Client),
        new MMappedQueryableIndexFactory(),
        new SegmentLoaderConfig()
        {
          @Override
<<<<<<< HEAD
          public File getSegmentLocations()
=======
          public String getCacheDirectory()
>>>>>>> fba2bc96
          {
            return new File(getTaskWorkDir(), "fetched_segments").toString();
          }
        }
    );

    Map<DataSegment, File> retVal = Maps.newLinkedHashMap();
    for (DataSegment segment : segments) {
      retVal.put(segment, loader.getSegmentFiles(segment));
    }

    return retVal;
  }

  public File getTaskWorkDir()
  {
    return new File(new File(config.getBaseTaskDir(), task.getId()), "work");
  }
}<|MERGE_RESOLUTION|>--- conflicted
+++ resolved
@@ -35,6 +35,10 @@
 import com.metamx.druid.loading.SegmentLoaderConfig;
 import com.metamx.druid.loading.SegmentLoadingException;
 import com.metamx.druid.loading.SingleSegmentLoader;
+import com.metamx.druid.indexing.common.actions.TaskActionClient;
+import com.metamx.druid.indexing.common.actions.TaskActionClientFactory;
+import com.metamx.druid.indexing.common.config.TaskConfig;
+import com.metamx.druid.indexing.common.task.Task;
 import com.metamx.druid.query.QueryRunnerFactoryConglomerate;
 import com.metamx.emitter.service.ServiceEmitter;
 import com.metamx.metrics.MonitorScheduler;
@@ -150,11 +154,7 @@
         new SegmentLoaderConfig()
         {
           @Override
-<<<<<<< HEAD
           public File getSegmentLocations()
-=======
-          public String getCacheDirectory()
->>>>>>> fba2bc96
           {
             return new File(getTaskWorkDir(), "fetched_segments").toString();
           }
