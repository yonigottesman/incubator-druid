--- conflicted
+++ resolved
@@ -25,6 +25,7 @@
 import com.google.common.base.Supplier;
 import com.google.common.base.Throwables;
 import com.google.common.collect.ImmutableMap;
+import com.google.common.collect.Iterables;
 import com.google.common.collect.Iterators;
 import com.google.common.collect.Lists;
 import com.google.common.collect.Maps;
@@ -158,14 +159,8 @@
     }
     contextBuilder.put("intermediate", true);
 
-<<<<<<< HEAD
-    final Query<T> rewrittenQuery = query.withOverriddenContext(contextBuilder.build());
-
-
     TimelineLookup<String, ServerSelector> timeline = serverView.getTimeline(query.getDataSource());
-=======
-    VersionedIntervalTimeline<String, ServerSelector> timeline = serverView.getTimeline(query.getDataSource());
->>>>>>> 89afd831
+
     if (timeline == null) {
       return Sequences.empty();
     }
@@ -176,7 +171,7 @@
     List<TimelineObjectHolder<String, ServerSelector>> serversLookup = Lists.newLinkedList();
 
     for (Interval interval : query.getIntervals()) {
-      serversLookup.addAll(timeline.lookup(interval));
+      Iterables.addAll(serversLookup, timeline.lookup(interval));
     }
 
     // Let tool chest filter out unneeded segments
